import type {
    Comparator,
} from './priorityQueue'

import {
    PriorityQueue,
} from './priorityQueue'

export type Deferred = (keyword: string, ...rest: any[]) => void

interface DeferredEntry {
    keyword: string,
    procedure: Deferred
    priority: number
}

const deferredComparator: Comparator = (x: DeferredEntry, y: DeferredEntry) => x.priority < y.priority

interface DeferredEntry {
    procedure: Deferred
    priority: number
}

export class DeferredApi {
<<<<<<< HEAD
    private readonly _deferred: Map<string, DeferredEntry>
=======
    private deferred: Map<string, DeferredEntry>
>>>>>>> e4574b06

    constructor() {
        this._deferred = new Map()
    }

<<<<<<< HEAD
    register(keyword: string, procedure: Deferred, priority=50): void {
        this._deferred.set(keyword, {
            keyword: keyword,
            procedure: procedure,
            priority: priority,
        })
    }

    registerIfNotExists(keyword: string, proc: Deferred, prio=50): void {
        if (!this.has(keyword)) {
            this.register(keyword, proc, prio)
=======
    register(name: string, proc: Deferred, prio=50): void {
        this.deferred.set(name, {
            procedure: proc,
            priority: prio,
        })
    }

    registerIfNotExists(name: string, proc: Deferred, prio=50): void {
        if (!this.has(name)) {
            this.register(name, proc, prio)
>>>>>>> e4574b06
        }
    }

    has(keyword: string): boolean {
        return this._deferred.has(keyword)
    }

    unregister(keyword: string): void {
        this._deferred.delete(keyword)
    }

    clear(): void {
        this._deferred.clear()
    }

    executeEach(...args: any[]): void {
<<<<<<< HEAD
        const prioQueue = new PriorityQueue(deferredComparator)

        prioQueue.push(...this._deferred.values())
        prioQueue.forEach(({ procedure, keyword }) => procedure(keyword, ...args))
=======
        for (const [name, def] of this.deferred) {
            def.procedure(name, ...args)
        }
>>>>>>> e4574b06
    }
}<|MERGE_RESOLUTION|>--- conflicted
+++ resolved
@@ -22,17 +22,12 @@
 }
 
 export class DeferredApi {
-<<<<<<< HEAD
     private readonly _deferred: Map<string, DeferredEntry>
-=======
-    private deferred: Map<string, DeferredEntry>
->>>>>>> e4574b06
 
     constructor() {
         this._deferred = new Map()
     }
 
-<<<<<<< HEAD
     register(keyword: string, procedure: Deferred, priority=50): void {
         this._deferred.set(keyword, {
             keyword: keyword,
@@ -44,18 +39,6 @@
     registerIfNotExists(keyword: string, proc: Deferred, prio=50): void {
         if (!this.has(keyword)) {
             this.register(keyword, proc, prio)
-=======
-    register(name: string, proc: Deferred, prio=50): void {
-        this.deferred.set(name, {
-            procedure: proc,
-            priority: prio,
-        })
-    }
-
-    registerIfNotExists(name: string, proc: Deferred, prio=50): void {
-        if (!this.has(name)) {
-            this.register(name, proc, prio)
->>>>>>> e4574b06
         }
     }
 
@@ -72,15 +55,9 @@
     }
 
     executeEach(...args: any[]): void {
-<<<<<<< HEAD
         const prioQueue = new PriorityQueue(deferredComparator)
 
         prioQueue.push(...this._deferred.values())
         prioQueue.forEach(({ procedure, keyword }) => procedure(keyword, ...args))
-=======
-        for (const [name, def] of this.deferred) {
-            def.procedure(name, ...args)
-        }
->>>>>>> e4574b06
     }
 }